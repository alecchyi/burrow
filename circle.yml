machine:
  environment:
    GOPATH: $HOME/.go_workspace
    REPO: ${GOPATH}/src/github.com/${CIRCLE_PROJECT_USERNAME}/${CIRCLE_PROJECT_REPONAME}
    DOCKER_VERSION: 1.9.1
    DOCKER_MACHINE_VERSION: 0.6.0
    ERIS_CLI_BRANCH: develop
    GO15VENDOREXPERIMENT: 1
  post:
    - git config --global user.email "billings@erisindustries.com"
    - git config --global user.name "Billings the Bot"
    - rm -rf ${GOPATH%%:*}/src/github.com/${CIRCLE_PROJECT_USERNAME}
    - mkdir -p ${GOPATH%%:*}/src/github.com/${CIRCLE_PROJECT_USERNAME}
    - cp -r ${HOME}/${CIRCLE_PROJECT_REPONAME} ${GOPATH%%:*}/src/github.com/${CIRCLE_PROJECT_USERNAME}/.

dependencies:
  override:
    - sudo curl -L -o /usr/bin/docker http://s3-external-1.amazonaws.com/circle-downloads/docker-$DOCKER_VERSION-circleci; sudo chmod 0775 /usr/bin/docker; sudo usermod -a -G docker $USER; true
    - sudo service docker start
    # - sudo curl -sSL -o /usr/local/bin/docker-machine https://github.com/docker/machine/releases/download/v$DOCKER_MACHINE_VERSION/docker-machine-linux-x86_64; sudo chmod 0755 /usr/local/bin/docker-machine
    # - "go get github.com/eris-ltd/eris-cli/cmd/eris; cd ${GOPATH%%:*}/src/github.com/eris-ltd/eris-cli && git checkout origin/$ERIS_CLI_BRANCH && go install ./cmd/eris"
    - "sudo apt-get update && sudo apt-get install -y libgmp3-dev"
    # jq and curl is a dependency for the integration framework
    - sudo apt-get install jq curl && go get github.com/Masterminds/glide

test:
  pre:
    - cd $REPO && glide install
    # Test the build target for eris-db
    - echo "Build target eris-db..." && cd $REPO && go install ./cmd/eris-db && eris-db --help
    # Test the build target for eris-client
    - echo "Build target eris-client..." && cd $REPO && go install ./client/cmd/eris-client && eris-client --help
  override:
    # We only wish to test our packages not vendored ones
    - echo "Running unit tests..." && cd $REPO && glide novendor | xargs go test -tags integration
    # - echo "Running integration tests..." && cd $REPO && "tests/circle_test.sh" # | tee $CIRCLE_ARTIFACTS/output.log; test ${PIPESTATUS[0]} -eq 0"


deployment:
  release-0.12:
    branch: release-0.12
    commands:
      - docker login -e $DOCKER_EMAIL -u $DOCKER_USER -p $DOCKER_PASS quay.io
      # build docker image and tag the image with the version
<<<<<<< HEAD
      - tests/build_tool.sh
      - docker push quay.io/eris/db
      # push the updated documentation
      - docs/build.sh
  release-0.16:
    branch: release-0.16
    commands:
      - docker login -e $DOCKER_EMAIL -u $DOCKER_USER -p $DOCKER_PASS quay.io
      # build docker image and tag the image with the version
      - tests/build_tool.sh
      - docker push quay.io/eris/db
      # push the updated documentation
      - docs/build.sh
  develop:
    branch: develop
    commands:
      - docker login -e $DOCKER_EMAIL -u $DOCKER_USER -p $DOCKER_PASS quay.io
      # build docker image and tag the image with the version
      - tests/build_tool.sh
      - docker push quay.io/eris/db
=======
      - tests/build_tool.sh
      - docker push quay.io/eris/db
      # push the updated documentation
      - docs/build.sh
  release-0.16:
    branch: release-0.16
    commands:
      - docker login -e $DOCKER_EMAIL -u $DOCKER_USER -p $DOCKER_PASS quay.io
      # build docker image and tag the image with the version
      - tests/build_tool.sh
      - docker push quay.io/eris/db
      # push the updated documentation
      - docs/build.sh
>>>>>>> abad06db
  master:
    branch: master
    commands:
      - docker login -e $DOCKER_EMAIL -u $DOCKER_USER -p $DOCKER_PASS quay.io
      # build docker image and tag the image with ':latest'
      # builds on master are considered immutable so we do not push the version
      # tag to allow for hotfixes
      - tests/build_tool.sh latest
      - docker push quay.io/eris/db
      # push the updated documentation and replace latest
      - docs/build.sh latest
  tagged-releases:
    tag: /v[0-9]+(\.[0-9]+)*/
    commands:
      - docker login -e $DOCKER_EMAIL -u $DOCKER_USER -p $DOCKER_PASS quay.io
      # build docker image and tag the image with the version;
      # once the commit is tagged the docker image for this version tag is
      # considered immutable.
      - tests/build_tool.sh
      - docker push quay.io/eris/db
      # push the updated documentation
<<<<<<< HEAD
      - docs/build.sh
=======
      - docs/build.sh


>>>>>>> abad06db
<|MERGE_RESOLUTION|>--- conflicted
+++ resolved
@@ -42,7 +42,6 @@
     commands:
       - docker login -e $DOCKER_EMAIL -u $DOCKER_USER -p $DOCKER_PASS quay.io
       # build docker image and tag the image with the version
-<<<<<<< HEAD
       - tests/build_tool.sh
       - docker push quay.io/eris/db
       # push the updated documentation
@@ -63,21 +62,6 @@
       # build docker image and tag the image with the version
       - tests/build_tool.sh
       - docker push quay.io/eris/db
-=======
-      - tests/build_tool.sh
-      - docker push quay.io/eris/db
-      # push the updated documentation
-      - docs/build.sh
-  release-0.16:
-    branch: release-0.16
-    commands:
-      - docker login -e $DOCKER_EMAIL -u $DOCKER_USER -p $DOCKER_PASS quay.io
-      # build docker image and tag the image with the version
-      - tests/build_tool.sh
-      - docker push quay.io/eris/db
-      # push the updated documentation
-      - docs/build.sh
->>>>>>> abad06db
   master:
     branch: master
     commands:
@@ -99,10 +83,6 @@
       - tests/build_tool.sh
       - docker push quay.io/eris/db
       # push the updated documentation
-<<<<<<< HEAD
-      - docs/build.sh
-=======
       - docs/build.sh
 
 
->>>>>>> abad06db
