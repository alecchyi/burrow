// Copyright 2017 Monax Industries Limited
//
// Licensed under the Apache License, Version 2.0 (the "License");
// you may not use this file except in compliance with the License.
// You may obtain a copy of the License at
//
//    http://www.apache.org/licenses/LICENSE-2.0
//
// Unless required by applicable law or agreed to in writing, software
// distributed under the License is distributed on an "AS IS" BASIS,
// WITHOUT WARRANTIES OR CONDITIONS OF ANY KIND, either express or implied.
// See the License for the specific language governing permissions and
// limitations under the License.

package v0

import (
	"io"
	"io/ioutil"

	rpc "github.com/monax/burrow/rpc"

<<<<<<< HEAD
	"github.com/monax/burrow/rpc"
=======
>>>>>>> 50a9156d
	wire "github.com/tendermint/go-wire"
)

// Codec that uses tendermints 'binary' package for JSON.
type TCodec struct {
}

// Get a new codec.
func NewTCodec() rpc.Codec {
	return &TCodec{}
}

// Encode to an io.Writer.
func (this *TCodec) Encode(v interface{}, w io.Writer) error {
	var err error
	var n int
	wire.WriteJSON(v, w, &n, &err)
	return err
}

// Encode to a byte array.
func (this *TCodec) EncodeBytes(v interface{}) ([]byte, error) {
	return wire.JSONBytes(v), nil
}

// TODO: [ben] implement EncodeBytesPtr ?

// Decode from an io.Reader.
func (this *TCodec) Decode(v interface{}, r io.Reader) error {
	bts, errR := ioutil.ReadAll(r)
	if errR != nil {
		return errR
	}
	var err error
	wire.ReadJSON(v, bts, &err)
	return err
}

// Decode from a byte array.
func (this *TCodec) DecodeBytes(v interface{}, bts []byte) error {
	var err error
	wire.ReadJSON(v, bts, &err)
	return err
}

// Decode from a byte array pointer.
func (this *TCodec) DecodeBytesPtr(v interface{}, bts []byte) error {
	var err error
	wire.ReadJSONPtr(v, bts, &err)
	return err
}<|MERGE_RESOLUTION|>--- conflicted
+++ resolved
@@ -20,10 +20,7 @@
 
 	rpc "github.com/monax/burrow/rpc"
 
-<<<<<<< HEAD
 	"github.com/monax/burrow/rpc"
-=======
->>>>>>> 50a9156d
 	wire "github.com/tendermint/go-wire"
 )
 
